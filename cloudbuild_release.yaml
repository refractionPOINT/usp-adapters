steps:
- name: 'gcr.io/cloud-builders/gcloud'
  args:
  - kms
  - decrypt
  - --ciphertext-file=build_conf/cloudbuild-github.enc
  - --plaintext-file=/workspace/id_rsa
  - --location=global
  - --keyring=external-repos
  - --key=github
- name: 'gcr.io/cloud-builders/docker'
  args:
  - build
  - --network
  - cloudbuild
  - -t
  - gcr.io/$PROJECT_ID/github.com/refractionpoint/usp-adapter:$TAG_NAME
  - -t
  - refractionpoint/lc-adapter:$TAG_NAME
  - .
<<<<<<< HEAD
- name: 'golang'
  args: ['go', 'build', '-v', '-o', 'lc_adapter_linux_64_$TAG_NAME', './containers/general']
- name: 'golang'
  args: ['go', 'build', '-v', '-o', 'lc_adapter_windows_64_$TAG_NAME.exe', './containers/general']
  env:
    - 'GOOS=windows'
    - 'GOARCH=amd64'
- name: 'golang'
  args: ['go', 'build', '-v', '-o', 'lc_adapter_macos_64_$TAG_NAME', './containers/general']
  env:
    - 'GOOS=darwin'
    - 'GOARCH=amd64'
- name: 'golang'
  args: ['go', 'build', '-v', '-o', 'lc_adapter_macos_arm64_$TAG_NAME', './containers/general']
  env:
    - 'GOOS=darwin'
    - 'GOARCH=arm64'
- name: 'gcr.io/cloud-builders/gsutil'
  args: ['cp', './lc_adapter_*', 'gs://limacharlie-io/installers/']
=======
- name: 'gcr.io/cloud-builders/docker'
    entrypoint: 'bash'
    args: ['-c', 'docker push refractionpoint/lc-adapter:$TAG_NAME']
availableSecrets:
  secretManager:
  - versionName: projects/${PROJECT_ID}/secrets/DOCKERHUB/versions/latest
    env: 'PASSWORD'
  - versionName: projects/${PROJECT_ID}/secrets/DOCKERHUB_USERNAME/versions/latest
    env: 'USERNAME'
>>>>>>> 2d9ec03a
images:
  - gcr.io/$PROJECT_ID/github.com/refractionpoint/usp-adapter:$TAG_NAME<|MERGE_RESOLUTION|>--- conflicted
+++ resolved
@@ -18,7 +18,6 @@
   - -t
   - refractionpoint/lc-adapter:$TAG_NAME
   - .
-<<<<<<< HEAD
 - name: 'golang'
   args: ['go', 'build', '-v', '-o', 'lc_adapter_linux_64_$TAG_NAME', './containers/general']
 - name: 'golang'
@@ -38,7 +37,6 @@
     - 'GOARCH=arm64'
 - name: 'gcr.io/cloud-builders/gsutil'
   args: ['cp', './lc_adapter_*', 'gs://limacharlie-io/installers/']
-=======
 - name: 'gcr.io/cloud-builders/docker'
     entrypoint: 'bash'
     args: ['-c', 'docker push refractionpoint/lc-adapter:$TAG_NAME']
@@ -48,6 +46,5 @@
     env: 'PASSWORD'
   - versionName: projects/${PROJECT_ID}/secrets/DOCKERHUB_USERNAME/versions/latest
     env: 'USERNAME'
->>>>>>> 2d9ec03a
 images:
   - gcr.io/$PROJECT_ID/github.com/refractionpoint/usp-adapter:$TAG_NAME