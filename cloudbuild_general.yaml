steps:
# Adapters
  - name: 'golang:1.20-bullseye'
    id: run-tests
    args: ['go', 'test', '-race', './...', '-v']
  - name: 'golang:1.20-bullseye'
    args: ['go', 'build', '-v', '-o', 'lc_adapter_linux_64', './containers/general']
    waitFor: ['run-tests']
  - name: 'golang:1.20-bullseye'
    args: ['go', 'build', '-v', '-o', 'lc_adapter_windows_64.exe', './containers/general']
    env:
      - 'GOOS=windows'
      - 'GOARCH=amd64'
    waitFor: ['run-tests']
  - name: 'golang:1.20-bullseye'
    args: ['go', 'build', '-v', '-o', 'lc_adapter_macos_64', './containers/general']
    env:
      - 'GOOS=darwin'
      - 'GOARCH=amd64'
    waitFor: ['run-tests']
  - name: 'golang:1.20-bullseye'
    args: ['go', 'build', '-v', '-o', 'lc_adapter_macos_arm64', './containers/general']
    env:
      - 'GOOS=darwin'
      - 'GOARCH=arm64'
    waitFor: ['run-tests']
  - name: 'golang:1.20-bullseye'
    args: ['go', 'build', '-v', '-o', 'lc_adapter_linux_arm', './containers/general']
    env:
      - 'GOOS=linux'
      - 'GOARCH=arm'
      - 'GOARM=5'
    waitFor: ['run-tests']
  - name: 'golang:1.20-bullseye'
    args: ['go', 'build', '-v', '-o', 'lc_adapter_linux_arm64', './containers/general']
    env:
      - 'GOOS=linux'
      - 'GOARCH=arm64'
    waitFor: ['run-tests']
  - name: 'golang:1.20-bullseye'
    args: ['go', 'build', '-v', '-o', 'lc_adapter_solaris_amd64', './containers/general']
    env:
      - 'GOOS=solaris'
      - 'GOARCH=amd64'
    waitFor: ['run-tests']
  - name: 'golang:1.20-bullseye'
    args: ['go', 'build', '-v', '-o', 'lc_adapter_aix_ppc64', './containers/general']
    env:
      - 'GOOS=aix'
      - 'GOARCH=ppc64'
    waitFor: ['run-tests']
  - name: 'golang:1.20-bullseye'
    args: ['go', 'build', '-v', '-o', 'lc_adapter_freebsd_64', './containers/general']
    env:
      - 'GOOS=freebsd'
      - 'GOARCH=amd64'
    waitFor: ['run-tests']
  - name: 'golang:1.20-bullseye'
    args: ['go', 'build', '-v', '-o', 'lc_adapter_netbsd_64', './containers/general']
    env:
      - 'GOOS=netbsd'
      - 'GOARCH=amd64'
    waitFor: ['run-tests']
  - name: 'golang:1.20-bullseye'
    args: ['go', 'build', '-v', '-o', 'lc_adapter_openbsd_64', './containers/general']
    env:
      - 'GOOS=openbsd'
      - 'GOARCH=amd64'
    waitFor: ['run-tests']


# Connectivity Tester
  - name: 'golang:1.20-bullseye'
    args: ['go', 'build', '-v', '-o', 'lc_connectivity_linux_64', './containers/connectivity']
    waitFor: ['run-tests']
  - name: 'golang:1.20-bullseye'
    args: ['go', 'build', '-v', '-o', 'lc_connectivity_windows_64.exe', './containers/connectivity']
    env:
      - 'GOOS=windows'
      - 'GOARCH=amd64'
    waitFor: ['run-tests']
  - name: 'golang:1.20-bullseye'
    args: ['go', 'build', '-v', '-o', 'lc_connectivity_macos_64', './containers/connectivity']
    env:
      - 'GOOS=darwin'
      - 'GOARCH=amd64'
    waitFor: ['run-tests']
  - name: 'golang:1.20-bullseye'
    args: ['go', 'build', '-v', '-o', 'lc_connectivity_macos_arm64', './containers/connectivity']
    env:
      - 'GOOS=darwin'
      - 'GOARCH=arm64'
    waitFor: ['run-tests']
  - name: 'golang:1.20-bullseye'
    args: ['go', 'build', '-v', '-o', 'lc_connectivity_linux_arm', './containers/connectivity']
    env:
      - 'GOOS=linux'
      - 'GOARCH=arm'
      - 'GOARM=5'
    waitFor: ['run-tests']
  - name: 'golang:1.20-bullseye'
    args: ['go', 'build', '-v', '-o', 'lc_connectivity_linux_arm64', './containers/connectivity']
    env:
      - 'GOOS=linux'
      - 'GOARCH=arm64'
    waitFor: ['run-tests']
  - name: 'golang:1.20-bullseye'
    args: ['go', 'build', '-v', '-o', 'lc_connectivity_solaris_amd64', './containers/general']
    env:
      - 'GOOS=solaris'
      - 'GOARCH=amd64'
    waitFor: ['run-tests']
  - name: 'golang:1.20-bullseye'
    args: ['go', 'build', '-v', '-o', 'lc_connectivity_aix_ppc64', './containers/connectivity']
    env:
      - 'GOOS=aix'
      - 'GOARCH=ppc64'
    waitFor: ['run-tests']
  - name: 'golang:1.20-bullseye'
    args: ['go', 'build', '-v', '-o', 'lc_connectivity_freebsd_64', './containers/connectivity']
    env:
      - 'GOOS=freebsd'
      - 'GOARCH=amd64'
    waitFor: ['run-tests']
  - name: 'golang:1.20-bullseye'
    args: ['go', 'build', '-v', '-o', 'lc_connectivity_netbsd_64', './containers/connectivity']
    env:
      - 'GOOS=netbsd'
      - 'GOARCH=amd64'
    waitFor: ['run-tests']
  - name: 'golang:1.20-bullseye'
    args: ['go', 'build', '-v', '-o', 'lc_connectivity_openbsd_64', './containers/connectivity']
    env:
      - 'GOOS=openbsd'
      - 'GOARCH=amd64'
    waitFor: ['run-tests']
options:
  machineType: 'N1_HIGHCPU_32'
<<<<<<< HEAD
timeout: 15m
=======
timeout: 30m
>>>>>>> 0e845f08
<|MERGE_RESOLUTION|>--- conflicted
+++ resolved
@@ -136,8 +136,4 @@
     waitFor: ['run-tests']
 options:
   machineType: 'N1_HIGHCPU_32'
-<<<<<<< HEAD
-timeout: 15m
-=======
-timeout: 30m
->>>>>>> 0e845f08
+timeout: 30m